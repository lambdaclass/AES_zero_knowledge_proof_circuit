--- conflicted
+++ resolved
@@ -336,7 +336,6 @@
     }
 
     #[test]
-<<<<<<< HEAD
     fn test_shift_rows() {
         let cs = ConstraintSystem::<ConstraintF>::new_ref();
         // Generate random 16 bytes, and then check
@@ -371,7 +370,9 @@
             assert_eq!(byte.value(), expected.get(index).unwrap().value());
         }
         assert!(cs.is_satisfied().unwrap());
-=======
+    }
+
+    #[test]
     fn test_one_round_sub_bytes_circuit() {
         let cs = ConstraintSystem::<ConstraintF>::new_ref();
         let value_to_substitute = UInt8Gadget::new_witness_vec(
@@ -394,6 +395,5 @@
             substituted_value.value().unwrap(),
             expected_primitive_substituted_value
         );
->>>>>>> 9408e6ce
     }
 }