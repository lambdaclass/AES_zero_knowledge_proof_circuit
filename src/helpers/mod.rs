use crate::helpers::traits::ToAnyhow;
use anyhow::{anyhow, Result};
use ark_ff::PrimeField;
use ark_r1cs_std::{prelude::Boolean, R1CSVar, ToBitsGadget, uint8::UInt8};
use ark_relations::r1cs::ConstraintSystemRef;
use log::debug;
use simpleworks::{
<<<<<<< HEAD
    gadgets::{traits::BitShiftGadget},
=======
    gadgets::{traits::BitwiseOperationGadget, ConstraintF, UInt8Gadget},
    marlin::ConstraintSystemRef,
>>>>>>> f2ec0dc5
};

pub mod traits;

pub fn add<F:PrimeField>(augend: &UInt8::<F>, addend: &UInt8::<F>) -> Result<UInt8::<F>> {
    let augend = augend.to_bits_be()?;
    let addend = addend.to_bits_be()?;
    let mut sum = vec![Boolean::<F>::FALSE; augend.len()];
    let mut carry = Boolean::<F>::FALSE;
    for (i, (augend_bit, addend_bit)) in augend.iter().zip(addend).enumerate().rev() {
        // Bit by bit sum is an xor for the augend, the addend and the carry bits.
        // carry in | addend | augend | carry out | augend + addend |
        //     0    |    0   |   0    |     0     |        0        |
        //     0    |    0   |   1    |     0     |        1        |
        //     0    |    1   |   0    |     0     |        1        |
        //     0    |    1   |   1    |     1     |        0        |
        //     1    |    0   |   0    |     0     |        1        |
        //     1    |    0   |   1    |     1     |        0        |
        //     1    |    1   |   0    |     1     |        0        |
        //     1    |    1   |   1    |     1     |        1        |
        // sum[i] = (!carry & (augend_bit ^ addend_bit)) | (carry & !(augend_bit ^ addend_bit))
        //        = augend_bit ^ addend_bit ^ carry
        *sum.get_mut(i)
            .ok_or_else(|| anyhow!("Error accessing the index of sum"))? =
            carry.xor(augend_bit)?.xor(&addend_bit)?;
        // To simplify things, the variable carry acts for both the carry in and
        // the carry out.
        // The carry out is augend & addend when the carry in is 0, and it is
        // augend | addend when the carry in is 1.
        // carry = carry.not()
        carry = (carry.not().and(&(augend_bit.and(&addend_bit)?))?)
            .or(&(carry.and(&(augend_bit.or(&addend_bit)?))?))?;
    }
    sum.reverse();
    Ok(UInt8::<F>::from_bits_le(&sum))
}

pub fn multiply<F:PrimeField>(
    multiplicand: &UInt8::<F>,
    multiplier: &UInt8::<F>,
    constraint_system: ConstraintSystemRef<F>,
) -> Result<UInt8::<F>> {
    let mut product = UInt8::<F>::constant(0_u8);

    for (i, multiplier_bit) in multiplier.to_bits_be()?.iter().rev().enumerate() {
        // If the divisor bit is a 1.
        if multiplier_bit.value()? {
            let addend = if i != 0 {
                multiplicand.shift_left(i, constraint_system.clone())?
            } else {
                multiplicand.clone()
            };
            product = add(&product, &addend)?;
        }
    }

    Ok(product)
}

pub fn debug_constraint_system_status<F:PrimeField>(
    message: &str,
    constraint_system: ConstraintSystemRef<F>,
) -> Result<()> {
    let matrix = constraint_system
        .to_matrices()
        .to_anyhow("Error converting the constraint system to matrices")?;
    debug!("CONSTRAINT SYSTEM STATUS: {message}");
    debug!("Number of constraints: {}", matrix.num_constraints);
    debug!("Number of variables: {}", matrix.num_instance_variables);
    debug!("Number of witnesses: {}", matrix.num_witness_variables);
    debug!(
        "Number of non-zero: {}",
        matrix.a_num_non_zero + matrix.b_num_non_zero + matrix.c_num_non_zero
    );
    Ok(())
}<|MERGE_RESOLUTION|>--- conflicted
+++ resolved
@@ -5,12 +5,7 @@
 use ark_relations::r1cs::ConstraintSystemRef;
 use log::debug;
 use simpleworks::{
-<<<<<<< HEAD
-    gadgets::{traits::BitShiftGadget},
-=======
-    gadgets::{traits::BitwiseOperationGadget, ConstraintF, UInt8Gadget},
-    marlin::ConstraintSystemRef,
->>>>>>> f2ec0dc5
+    gadgets::{traits::BitwiseOperationGadget},
 };
 
 pub mod traits;
