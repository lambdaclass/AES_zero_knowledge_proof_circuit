--- conflicted
+++ resolved
@@ -1,4 +1,46 @@
-<<<<<<< HEAD
+#![warn(warnings, rust_2018_idioms)]
+#![forbid(unsafe_code)]
+#![recursion_limit = "256"]
+#![warn(
+    clippy::allow_attributes_without_reason,
+    clippy::as_conversions,
+    clippy::as_ptr_cast_mut,
+    clippy::unnecessary_cast,
+    clippy::clone_on_ref_ptr,
+    clippy::create_dir,
+    clippy::dbg_macro,
+    clippy::decimal_literal_representation,
+    clippy::default_numeric_fallback,
+    clippy::deref_by_slicing,
+    clippy::empty_structs_with_brackets,
+    clippy::float_cmp_const,
+    clippy::fn_to_numeric_cast_any,
+    clippy::indexing_slicing,
+    clippy::iter_kv_map,
+    clippy::manual_clamp,
+    clippy::manual_filter,
+    clippy::map_err_ignore,
+    clippy::uninlined_format_args,
+    clippy::unseparated_literal_suffix,
+    clippy::unused_format_specs,
+    clippy::single_char_lifetime_names,
+    clippy::str_to_string,
+    clippy::string_add,
+    clippy::string_slice,
+    clippy::string_to_string,
+    clippy::todo,
+    clippy::try_err
+)]
+#![deny(clippy::unwrap_used, clippy::expect_used)]
+#![allow(
+    clippy::module_inception,
+    clippy::module_name_repetitions,
+    clippy::let_underscore_must_use
+)]
+
+pub mod aes;
+pub mod ops;
+
 use anyhow::{anyhow, Result};
 use collect_slice::CollectSlice;
 use ark_ff::BigInteger256;
@@ -100,49 +142,4 @@
         .collect_slice(&mut ret[..]);
 
     ret
-}
-=======
-#![warn(warnings, rust_2018_idioms)]
-#![forbid(unsafe_code)]
-#![recursion_limit = "256"]
-#![warn(
-    clippy::allow_attributes_without_reason,
-    clippy::as_conversions,
-    clippy::as_ptr_cast_mut,
-    clippy::unnecessary_cast,
-    clippy::clone_on_ref_ptr,
-    clippy::create_dir,
-    clippy::dbg_macro,
-    clippy::decimal_literal_representation,
-    clippy::default_numeric_fallback,
-    clippy::deref_by_slicing,
-    clippy::empty_structs_with_brackets,
-    clippy::float_cmp_const,
-    clippy::fn_to_numeric_cast_any,
-    clippy::indexing_slicing,
-    clippy::iter_kv_map,
-    clippy::manual_clamp,
-    clippy::manual_filter,
-    clippy::map_err_ignore,
-    clippy::uninlined_format_args,
-    clippy::unseparated_literal_suffix,
-    clippy::unused_format_specs,
-    clippy::single_char_lifetime_names,
-    clippy::str_to_string,
-    clippy::string_add,
-    clippy::string_slice,
-    clippy::string_to_string,
-    clippy::todo,
-    clippy::try_err
-)]
-#![deny(clippy::unwrap_used, clippy::expect_used)]
-#![allow(
-    clippy::module_inception,
-    clippy::module_name_repetitions,
-    clippy::let_underscore_must_use
-)]
-
-pub mod aes;
-pub mod ops;
-pub mod prover;
->>>>>>> 809776d2
+}