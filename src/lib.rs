--- conflicted
+++ resolved
@@ -224,13 +224,8 @@
     )?;
 
     for block in message.chunks(16) {
-<<<<<<< HEAD
-        // Step 0
+        // Round 0
         let mut after_add_round_key = aes_circuit::marlin::add_round_key(block, secret_key)?;
-=======
-        // Round 0
-        let mut after_add_round_key = aes_circuit::add_round_key(block, secret_key)?;
->>>>>>> d51895ab
         helpers::debug_constraint_system_status(
             "After adding round key in round 0",
             constraint_system.clone(),
@@ -263,31 +258,12 @@
                 constraint_system.clone(),
             )?;
             // Step 4
-<<<<<<< HEAD
-            // This ciphertext should represent the next round plaintext and use the round key.
-            if round < 10_usize {
-                after_add_round_key = aes_circuit::marlin::add_round_key(
-                    &after_mix_columns,
-                    round_keys
-                        .get(round)
-                        .to_anyhow(&format!("Error getting round key in round {round}"))?,
-                )?;
-            } else {
-                after_add_round_key = aes_circuit::marlin::add_round_key(
-                    &after_shift_rows,
-                    round_keys
-                        .get(round)
-                        .to_anyhow(&format!("Error getting round key in round {round}"))?,
-                )?;
-            }
-=======
-            after_add_round_key = aes_circuit::add_round_key(
+            after_add_round_key = aes_circuit::marlin::add_round_key(
                 &after_mix_columns,
                 round_keys
                     .get(round)
                     .to_anyhow(&format!("Error getting round key in round {round}"))?,
             )?;
->>>>>>> d51895ab
             helpers::debug_constraint_system_status(
                 &format!("After adding round key in round {round}"),
                 constraint_system.clone(),
@@ -300,21 +276,21 @@
         // constraints.
         // Step 1
         let after_substitute_bytes =
-            aes_circuit::substitute_bytes(&after_add_round_key, &lookup_table)?;
+            aes_circuit::marlin::substitute_bytes(&after_add_round_key, &lookup_table)?;
         helpers::debug_constraint_system_status(
             "After substituting bytes in round 10",
             constraint_system.clone(),
         )?;
         // Step 2
         let after_shift_rows =
-            aes_circuit::shift_rows(&after_substitute_bytes, constraint_system.clone())
+            aes_circuit::marlin::shift_rows(&after_substitute_bytes, constraint_system.clone())
                 .to_anyhow("Error shifting rows")?;
         helpers::debug_constraint_system_status(
             "After shifting rows in round 10",
             constraint_system.clone(),
         )?;
         // Step 3
-        after_add_round_key = aes_circuit::add_round_key(
+        after_add_round_key = aes_circuit::marlin::add_round_key(
             &after_shift_rows,
             round_keys
                 .get(10)
