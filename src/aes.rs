--- conflicted
+++ resolved
@@ -1,9 +1,9 @@
 use crate::helpers::traits::ToAnyhow;
-use anyhow::{ensure, Context, Result};
+use anyhow::{Context, Result};
 use ark_r1cs_std::{alloc::AllocVar, uint128::UInt128, uint8::UInt8, R1CSVar, ToBytesGadget};
 use ark_relations::r1cs::ConstraintSystemRef;
 use collect_slice::CollectSlice;
-use simpleworks::gadgets::{ConstraintF, UInt8Gadget};
+use simpleworks::gadgets::ConstraintF;
 use std::iter::zip;
 
 // Reference: https://www.gfuzz.de/AES_2.html
@@ -388,40 +388,4 @@
 
         println!("{result:x?}");
     }
-<<<<<<< HEAD
-=======
-
-    #[test]
-    fn test_add_round_key_circuit() {
-        let cs = ConstraintSystem::<ConstraintF>::new_ref();
-        let plaintext = UInt8Gadget::new_witness_vec(
-            ark_relations::ns!(cs, "plaintext"),
-            &[
-                0x32, 0x43, 0xf6, 0xa8, 0x88, 0x5a, 0x30, 0x8d, 0x31, 0x31, 0x98, 0xa2, 0xe0, 0x37,
-                0x07, 0x34,
-            ],
-        )
-        .unwrap();
-        let secret_key = UInt8Gadget::new_witness_vec(
-            ark_relations::ns!(cs, "secret_key"),
-            &[
-                0x2b, 0x7e, 0x15, 0x16, 0x28, 0xae, 0xd2, 0xa6, 0xab, 0xf7, 0x15, 0x88, 0x09, 0xcf,
-                0x4f, 0x3c,
-            ],
-        )
-        .unwrap();
-        let expected_primitive_result = [
-            0x19, 0x3d, 0xe3, 0xbe, 0xa0, 0xf4, 0xe2, 0x2b, 0x9a, 0xc6, 0x8d, 0x2a, 0xe9, 0xf8,
-            0x48, 0x08,
-        ];
-
-        let after_add_round_key = add_round_key_c(&plaintext, &secret_key).unwrap();
-
-        assert_eq!(
-            after_add_round_key.value().unwrap(),
-            expected_primitive_result
-        );
-        assert!(cs.is_satisfied().unwrap());
-    }
->>>>>>> 8f9c3a9b
 }